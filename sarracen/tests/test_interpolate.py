--- conflicted
+++ resolved
@@ -10,14 +10,9 @@
 
 from sarracen import SarracenDataFrame
 from sarracen.kernels import CubicSplineKernel, QuarticSplineKernel, QuinticSplineKernel
-<<<<<<< HEAD
-from sarracen.interpolate import interpolate_2d, interpolate_2d_cross, interpolate_3d_cross, interpolate_3d, \
-    interpolate_2d_vec, interpolate_3d_vec, interpolate_3d_cross_vec, interpolate_3d_line
-=======
 from sarracen.interpolate import interpolate_2d, interpolate_2d_line, interpolate_3d_cross, interpolate_3d, \
-    interpolate_2d_vec, interpolate_3d_vec, interpolate_3d_cross_vec, interpolate_3d_grid
-
->>>>>>> f8045e7c
+    interpolate_2d_vec, interpolate_3d_vec, interpolate_3d_cross_vec, interpolate_3d_grid, interpolate_3d_line
+
 
 backends = ['cpu']
 if cuda.is_available():
@@ -102,26 +97,22 @@
                                                 kernel.w(np.sqrt(real[x] ** 2 + real[y] ** 2 + 0.5 ** 2)
                                                          / sdf['h'][0], 3))
 
-<<<<<<< HEAD
-    image = interpolate_3d_line(sdf, 'A', pixels=25, xlim=(-kernel.get_radius(), kernel.get_radius()),
-                                ylim=(-kernel.get_radius(), kernel.get_radius()),
-                                zlim=(-kernel.get_radius(), kernel.get_radius()))
-
-    for x in range(25):
-        assert image[x] == approx(w[0] * sdf['A'][0] *
-                                  kernel.w(np.sqrt(2 * real[x] ** 2 + (real[x] + 0.5) ** 2) / sdf['h'][0], 3))
-=======
     bounds = (-kernel.get_radius(), kernel.get_radius())
     image = interpolate_3d_grid(sdf, 'A', x_pixels=25, y_pixels=25, z_pixels=25, xlim=bounds, ylim=bounds,
                                 zlim=bounds)
-
     for z in range(25):
         for y in range(25):
             for x in range(25):
                 assert image[z][y][x] == approx(w[0] * sdf['A'][0] *
                                                 kernel.w(np.sqrt(real[x] ** 2 + real[y] ** 2 + (real[z] + 0.5) ** 2)
                                                          / sdf['h'][0], 3))
->>>>>>> f8045e7c
+
+    image = interpolate_3d_line(sdf, 'A', pixels=25, xlim=(-kernel.get_radius(), kernel.get_radius()),
+                                ylim=(-kernel.get_radius(), kernel.get_radius()),
+                                zlim=(-kernel.get_radius(), kernel.get_radius()))
+    for x in range(25):
+        assert image[x] == approx(w[0] * sdf['A'][0] *
+                                  kernel.w(np.sqrt(2 * real[x] ** 2 + (real[x] + 0.5) ** 2) / sdf['h'][0], 3))
 
 
 @mark.parametrize("backend", backends)
@@ -208,25 +199,21 @@
                                                 kernel.w(np.sqrt(real[x] ** 2 + real[y] ** 2 + 0.5 ** 2)
                                                          / sdf['h'][0], 3))
 
-<<<<<<< HEAD
-    image = interpolate_3d_line(sdf, 'A', pixels=25, xlim=(-kernel.get_radius(), kernel.get_radius()),
-                                ylim=(-kernel.get_radius(), kernel.get_radius()),
-                                zlim=(-kernel.get_radius(), kernel.get_radius()))
-
-    for x in range(25):
-        assert image[x] == approx(w[0] * sdf['A'][0] *
-                                  kernel.w(np.sqrt(2 * real[x] ** 2 + (real[x] + 0.5) ** 2) / sdf['h'][0], 3))
-=======
     bounds = (-kernel.get_radius(), kernel.get_radius())
     image = interpolate_3d_grid(sdf, 'A', x_pixels=25, y_pixels=25, z_pixels=25, xlim=bounds, ylim=bounds, zlim=bounds)
-
     for z in range(25):
         for y in range(25):
             for x in range(25):
                 assert image[z][y][x] == approx(w[0] * sdf['A'][0] *
                                                 kernel.w(np.sqrt(real[x] ** 2 + real[y] ** 2 + (real[z] + 0.5) ** 2)
                                                          / sdf['h'][0], 3))
->>>>>>> f8045e7c
+
+    image = interpolate_3d_line(sdf, 'A', pixels=25, xlim=(-kernel.get_radius(), kernel.get_radius()),
+                                ylim=(-kernel.get_radius(), kernel.get_radius()),
+                                zlim=(-kernel.get_radius(), kernel.get_radius()))
+    for x in range(25):
+        assert image[x] == approx(w[0] * sdf['A'][0] *
+                                  kernel.w(np.sqrt(2 * real[x] ** 2 + (real[x] + 0.5) ** 2) / sdf['h'][0], 3))
 
 
 @mark.parametrize("backend", backends)
@@ -253,11 +240,7 @@
     sdf = SarracenDataFrame(df, params=dict())
     sdf.backend = backend
 
-<<<<<<< HEAD
-    for func in [interpolate_2d, interpolate_2d_cross, interpolate_3d_line]:
-=======
-    for func in [interpolate_2d, interpolate_2d_line]:
->>>>>>> f8045e7c
+    for func in [interpolate_2d, interpolate_2d_line, interpolate_3d_line]:
         with raises(TypeError):
             func(sdf, 'P')
     with raises(TypeError):
@@ -411,7 +394,6 @@
                           + w[1] * sdf_3['B'][1] * kernel.w(np.sqrt(real[24 - x] ** 2 + real[24 - y] ** 2 + 1)
                                                             / sdf_3['h'][1], 3)) == image_vec[1][y][x]
 
-
     image = interpolate_3d_grid(sdf_3, 'A', x_pixels=25, y_pixels=25, z_pixels=25)
     for z in range(25):
         for y in range(25):
@@ -510,12 +492,11 @@
     assert image[0] == kernel.w(0, 3)
     assert image[1] == kernel.w(0, 3)
 
-<<<<<<< HEAD
-    image = interpolate_3d_line(sdf_3, 'A', pixels=1, xlim=(-1, 1), ylim=(-1, 1))
-=======
     image = interpolate_3d_grid(sdf_3, 'A', x_pixels=1, y_pixels=1, z_pixels=1, xlim=(-1, 1), ylim=(-1, 1),
                                 zlim=(-1, 1))
->>>>>>> f8045e7c
+    assert image == kernel.w(0, 3)
+
+    image = interpolate_3d_line(sdf_3, 'A', pixels=1, xlim=(-1, 1), ylim=(-1, 1))
     assert image == kernel.w(0, 3)
 
     # Next, test that the kernel supplied to the function is actually used.
@@ -542,12 +523,11 @@
     assert image[0] == kernel.w(0, 3)
     assert image[1] == kernel.w(0, 3)
 
-<<<<<<< HEAD
-    image = interpolate_3d_line(sdf_3, 'A', pixels=1, xlim=(-1, 1), ylim=(-1, 1), kernel=kernel)
-=======
     image = interpolate_3d_grid(sdf_3, 'A', x_pixels=1, y_pixels=1, z_pixels=1, xlim=(-1, 1), ylim=(-1, 1),
                                 zlim=(-1, 1), kernel=kernel)
->>>>>>> f8045e7c
+    assert image == kernel.w(0, 3)
+
+    image = interpolate_3d_line(sdf_3, 'A', pixels=1, xlim=(-1, 1), ylim=(-1, 1), kernel=kernel)
     assert image == kernel.w(0, 3)
 
 
@@ -568,6 +548,8 @@
     assert image == kernel.get_column_kernel(2)[0]
 
 
+# this test is incredibly slow on the GPU backend (30min+) so it only runs on the CPU
+# backend for now.
 #@mark.parametrize("backend", backends)
 def test_pixel_arguments():
     """
@@ -755,7 +737,6 @@
     limit = -kernel.get_radius(), kernel.get_radius()
 
     image = interpolate_3d_grid(sdf, 'A', x_pixels=50, y_pixels=25, z_pixels=15, xlim=limit, ylim=limit, zlim=limit)
-
     for z in range(15):
         for y in range(25):
             for x in range(50):
