from typing import Union, Callable, Tuple

from matplotlib.axes import Axes
from matplotlib.colors import Colormap
from pandas import DataFrame, Series
import numpy as np

from sarracen.render import render_2d, render_2d_cross, render_3d, render_3d_cross, streamlines, arrowplot
from sarracen.kernels import CubicSplineKernel, BaseKernel


def _copy_doc(copy_func: Callable) -> Callable:
    """Copy documentation from another function to this function."""
    def wrapper(func: Callable) -> Callable:
        func.__doc__ = copy_func.__doc__
        return func
    return wrapper


class SarracenDataFrame(DataFrame):
    """ A pandas DataFrame which contains relevant data for SPH data visualizations.

    This is an extended version of the pandas DataFrame class, which contains several
    derived parameters used in the `render.py` and `interpolate.py` modules. The labels
    of columns containing x, y, and z directional data, and the labels of columns containing
    mass, density, and smoothing length information are all stored. As well, the kernel
    used for all interpolation operations, and the units for each data column.

    See Also
    --------
    readers : Functions for creating SarracenDataFrame objects from exported SPH data.
    """
    _metadata = ['_params', '_units', '_xcol', '_ycol', '_zcol', '_hcol', '_mcol', '_rhocol', '_kernel']

    def __init__(self, data=None, params=None, *args, **kwargs):
        """ Create a new `SarracenDataFrame`, and automatically detect important columns.

        Parameters
        ----------
        data : ndarray (structured or homogeneous), Iterable, DataFrame, or dict.
            Raw particle data passed to the DataFrame super-initializer.
        params : dict
            Miscellaneous dataset-level parameters.
        *args : tuple
            Additional arguments to the DataFrame super-initializer.
        **kwargs : dict, optional
            Additional keyword arguments to the DataFrame super-initializer.
        """
        # call pandas DataFrame constructor
        super().__init__(data, *args, **kwargs)

        if params is None:
            params = dict()
        self._params = None
        self.params = params

        self._units = None
        self.units = Series([np.nan for _ in range(len(self.columns))])

        self._xcol, self._ycol, self._zcol, self._hcol, self._mcol, self._rhocol = None, None, None, None, None, None
        self._identify_special_columns()

        self._kernel = CubicSplineKernel()
        self._backend = 'cpu'

    def _identify_special_columns(self):
        """ Identify special columns commonly used in analysis functions.

        Identify which columns in this dataset correspond to important data columns commonly used in
        analysis functions. The columns which contain x, y, and z positional values are detected and
        set to the `xcol`, `ycol`, and `zcol` values. As well, the columns containing smoothing length,
        mass, and density information are identified and set to the `hcol`, `mcol`, and `rhocol`.

        If the x or y columns cannot be found, they are set to be the first two columns by default.
        If the z, smoothing length, mass, or density columns cannot be sound, the corresponding column
        label is set to `None`.
        """
        # First look for 'x', then 'rx', and then fallback to the first column.
        if 'x' in self.columns:
            self._xcol = 'x'
        elif 'rx' in self.columns:
            self._xcol = 'rx'
        else:
            self._xcol = self.columns[0]

        # First look for 'y', then 'ry', and then fallback to the second column.
        if 'y' in self.columns:
            self._ycol = 'y'
        elif 'ry' in self.columns:
            self._ycol = 'ry'
        else:
            self._ycol = self.columns[1]

        # First look for 'z', then 'rz', and then assume that data is 2 dimensional.
        if 'z' in self.columns:
            self._zcol = 'z'
        elif 'rz' in self.columns:
            self._zcol = 'rz'

        # Look for the keyword 'h' in the data.
        if 'h' in self.columns:
            self._hcol = 'h'

        # Look for the keyword 'm' or 'mass' in the data.
        if 'm' in self.columns:
            self._mcol = 'm'
        elif 'mass' in self.columns:
            self._mcol = 'mass'

        # Look for the keyword 'rho' or 'density' in the data.
        if 'rho' in self.columns:
            self._rhocol = 'rho'
        elif 'density' in self.columns:
            self._rhocol = 'density'

    def create_mass_column(self):
        """ Create a new column 'm', copied from the 'massoftype' dataset parameter.

        Intended for use with Phantom data dumps.

        Raises
        ------
        KeyError
            If the 'massoftype' column does not exist in `params`.
        """
        if 'massoftype' not in self.params:
            raise KeyError("'massoftype' column does not exist in this SarracenDataFrame.")

        self['m'] = self.params['massoftype']
        self._mcol = 'm'

    def derive_density(self):
        """ Create a new column 'rho', derived from columns 'hfact', 'h', and 'm'.

        Intended for use with Phantom data dumps.

        Raises
        ------
        KeyError
            If the `hcol` and `mcol` columns do not exist, or 'hfact' does not exist in `params`.
        """
        if not {self.hcol, self.mcol}.issubset(self.columns) or 'hfact' not in self.params:
            raise KeyError('Density cannot be derived from the columns in this SarracenDataFrame.')

        self['rho'] = (self.params['hfact'] / self['h']) ** (self.get_dim()) * self['m']
        self._rhocol = 'rho'

    @_copy_doc(render_2d)
    def render_2d(self, target: str, x: str = None, y: str = None, kernel: BaseKernel = None, x_pixels: int = None,
                  y_pixels: int = None, x_min: float = None, x_max: float = None, y_min: float = None,
                  y_max: float = None, cmap: Union[str, Colormap] = 'RdBu', cbar: bool = True, cbar_kws: dict = {},
                  cbar_ax: Axes = None, ax: Axes = None, backend: str = None, **kwargs) -> Axes:

        return render_2d(self, target, x, y, kernel, x_pixels, y_pixels, x_min, x_max, y_min, y_max, cmap, cbar,
                         cbar_kws, cbar_ax, ax, backend, **kwargs)

    @_copy_doc(render_2d_cross)
    def render_2d_cross(self, target: str, x: str = None, y: str = None, kernel: BaseKernel = None, pixels: int = 512,
                        x1: float = None, y1: float = None, x2: float = None, y2: float = None, ax: Axes = None,
                        backend: str = None, **kwargs) -> Axes:

        return render_2d_cross(self, target, x, y, kernel, pixels, x1, x2, y1, y2, ax, backend, **kwargs)

    @_copy_doc(render_3d)
<<<<<<< HEAD
    def render_3d(self, target: str, x: str = None, y: str = None, kernel: BaseKernel = None, int_samples: int = 1000,
                  rotation: np.ndarray = None, origin: np.ndarray = None, x_pixels: int = None, y_pixels: int = None,
                  x_min: float = None, x_max: float = None, y_min: float = None, y_max: float = None,
                  cmap: Union[str, Colormap] = 'RdBu', cbar: bool = True, cbar_kws: dict = {}, cbar_ax: Axes = None,
                  ax: Axes = None, backend: str = None, **kwargs) -> Axes:

        return render_3d(self, target, x, y, kernel, int_samples, rotation, origin, x_pixels, y_pixels, x_min, x_max,
                         y_min, y_max, cmap, cbar, cbar_kws, cbar_ax, ax, backend, **kwargs)
=======
    def render_3d(self,
                  target: str,
                  x: str = None,
                  y: str = None,
                  kernel: BaseKernel = None,
                  int_samples: int = 1000,
                  rotation: np.ndarray = None,
                  origin: np.ndarray = None,
                  x_pixels: int = None,
                  y_pixels: int = None,
                  x_min: float = None,
                  x_max: float = None,
                  y_min: float = None,
                  y_max: float = None,
                  cmap: Union[str, Colormap] = 'RdBu',
                  cbar: bool = True,
                  cbar_kws: dict = {},
                  cbar_ax: Axes = None,
                  ax: Axes = None,
                  **kwargs) -> Axes:

        return render_3d(self, target, x, y, kernel, int_samples, rotation, origin, x_pixels, y_pixels, x_min, x_max,
                         y_min, y_max, cmap, cbar, cbar_kws, cbar_ax, ax, **kwargs)
>>>>>>> 3523272c

    @_copy_doc(render_3d_cross)
    def render_3d_cross(self, target: str, z_slice: float = None, x: str = None, y: str = None, z: str = None,
                        kernel: BaseKernel = None, rotation: np.ndarray = None, origin: np.ndarray = None,
                        x_pixels: int = None, y_pixels: int = None, x_min: float = None, x_max: float = None,
                        y_min: float = None, y_max: float = None, cmap: Union[str, Colormap] = 'RdBu',
                        cbar: bool = True, cbar_kws: dict = {}, cbar_ax: Axes = None, ax: Axes = None,
                        backend: str = None, **kwargs) -> Axes:

        return render_3d_cross(self, target, z_slice, x, y, z, kernel, rotation, origin, x_pixels, y_pixels, x_min,
                               x_max, y_min, y_max, cmap, cbar, cbar_kws, cbar_ax, ax, backend, **kwargs)

    @_copy_doc(streamlines)
    def streamlines(self, target: Union[Tuple[str, str], Tuple[str, str, str]], z_slice: int = None, x: str = None,
                    y: str = None, z: str = None, kernel: BaseKernel = None, integral_samples: int = 1000,
                    rotation: np.ndarray = None, origin: np.ndarray = None, x_pixels: int = None, y_pixels: int = None,
                    x_min: float = None, x_max: float = None, y_min: float = None, y_max: float = None, ax: Axes = None,
                    backend: str='cpu', **kwargs) -> Axes:
        return streamlines(self, target, z_slice, x, y, z, kernel, integral_samples, rotation, origin, x_pixels,
                           y_pixels, x_min, x_max, y_min, y_max, ax, backend, **kwargs)

    @_copy_doc(arrowplot)
    def arrowplot(self, target: Union[Tuple[str, str], Tuple[str, str, str]], z_slice: int = None, x: str = None,
                  y: str = None, z: str = None, kernel: BaseKernel = None, integral_samples: int = 1000,
                  rotation: np.ndarray = None, origin: np.ndarray = None, x_arrows: int = None, y_arrows: int = None,
                  x_min: float = None, x_max: float = None, y_min: float = None, y_max: float = None, ax: Axes = None,
                  backend: str='cpu', **kwargs) -> Axes:
        return arrowplot(self, target, z_slice, x, y, z, kernel, integral_samples, rotation, origin, x_arrows, y_arrows,
                         x_min, x_max, y_min, y_max, ax, backend, **kwargs)

    @property
    def params(self):
        """dict: Miscellaneous dataset-level parameters.

        Raises
        ------
        TypeError
            If `params` is set to a non-dictionary or non-None object.
        """
        return self._params

    @params.setter
    def params(self, new_params):
        if new_params is None:
            self._params = None
            return
        if not type(new_params) is dict:
            raise TypeError("Parameters not a dictionary")
        self._params = new_params

    @property
    def units(self):
        """Series: Units for each column of this dataset."""
        return self._units

    @units.setter
    def units(self, new_units: Series):
        self._units = new_units

    @property
    def xcol(self):
        """str : Label of the column which contains x-positional data.

        If this is set to a column which does not exist in the dataset, the column
        label will remain set to the old value.
        """
        return self._xcol

    @xcol.setter
    def xcol(self, new_col: str):
        if new_col in self:
            self._xcol = new_col

    @property
    def ycol(self):
        """str : Label of the column which contains y-positional data.

        If this is set to a column which does not exist in the dataset, the column
        label will remain set to the old value.
        """
        return self._ycol

    @ycol.setter
    def ycol(self, new_col: str):
        if new_col in self:
            self._ycol = new_col

    @property
    def zcol(self):
        """str : Label of the column which contains z-positional data.

        If this is set to a column which does not exist in the dataset, the column
        label will remain set to the old value.
        """
        return self._zcol

    @zcol.setter
    def zcol(self, new_col: str):
        if new_col in self:
            self._zcol = new_col

    @property
    def hcol(self):
        """str : Label of the column which contains smoothing length data.

        If this is set to a column which does not exist in the dataset, the column
        label will remain set to the old value.
        """
        return self._hcol

    @hcol.setter
    def hcol(self, new_col: str):
        if new_col in self:
            self._hcol = new_col

    @property
    def mcol(self):
        """str : Label of the column which contains particle mass data.

        If this is set to a column which does not exist in the dataset, the column
        label will remain set to the old value.
        """
        return self._mcol

    @mcol.setter
    def mcol(self, new_col: str):
        if new_col in self:
            self._mcol = new_col

    @property
    def rhocol(self):
        """str : Label of the column which contains particle density data.

        If this is set to a column which does not exist in the dataset, the column
        label will remain set to the old value.
        """
        return self._rhocol

    @rhocol.setter
    def rhocol(self, new_col: str):
        if new_col in self:
            self._rhocol = new_col

    @property
    def kernel(self):
        """BaseKernel : The default kernel to use for interpolation operations with this dataset.

        If this is set to an object which is not a BaseKernel, the kernel will remain set as
        the old value.
        """
        return self._kernel

    @kernel.setter
    def kernel(self, new_kernel: BaseKernel):
        if isinstance(new_kernel, BaseKernel):
            self._kernel = new_kernel

    @property
    def backend(self):
        """['cpu', 'gpu'] : The default backend to use for interpolation operations with this dataset.

        'cpu' - Best for small datasets, or cases where a GPU is not available.
        'gpu' - Best for large datasets, with a CUDA-enabled GPU.
        """
        return self._backend

    @backend.setter
    def backend(self, new_backend: str):
        self._backend = new_backend

    def get_dim(self):
        """ Get the dimensionality of the data in this dataframe.

        Returns
        -------
        int
            The number of positional dimensions.
        """
        return 3 if self._zcol is not None else 2<|MERGE_RESOLUTION|>--- conflicted
+++ resolved
@@ -162,69 +162,43 @@
         return render_2d_cross(self, target, x, y, kernel, pixels, x1, x2, y1, y2, ax, backend, **kwargs)
 
     @_copy_doc(render_3d)
-<<<<<<< HEAD
     def render_3d(self, target: str, x: str = None, y: str = None, kernel: BaseKernel = None, int_samples: int = 1000,
-                  rotation: np.ndarray = None, origin: np.ndarray = None, x_pixels: int = None, y_pixels: int = None,
-                  x_min: float = None, x_max: float = None, y_min: float = None, y_max: float = None,
-                  cmap: Union[str, Colormap] = 'RdBu', cbar: bool = True, cbar_kws: dict = {}, cbar_ax: Axes = None,
-                  ax: Axes = None, backend: str = None, **kwargs) -> Axes:
-
-        return render_3d(self, target, x, y, kernel, int_samples, rotation, origin, x_pixels, y_pixels, x_min, x_max,
+                  rotation: np.ndarray = None, rot_origin: np.ndarray = None, x_pixels: int = None,
+                  y_pixels: int = None, x_min: float = None, x_max: float = None, y_min: float = None,
+                  y_max: float = None, cmap: Union[str, Colormap] = 'RdBu', cbar: bool = True, cbar_kws: dict = {},
+                  cbar_ax: Axes = None, ax: Axes = None, backend: str = None, **kwargs) -> Axes:
+
+        return render_3d(self, target, x, y, kernel, int_samples, rotation, rot_origin, x_pixels, y_pixels, x_min, x_max,
                          y_min, y_max, cmap, cbar, cbar_kws, cbar_ax, ax, backend, **kwargs)
-=======
-    def render_3d(self,
-                  target: str,
-                  x: str = None,
-                  y: str = None,
-                  kernel: BaseKernel = None,
-                  int_samples: int = 1000,
-                  rotation: np.ndarray = None,
-                  origin: np.ndarray = None,
-                  x_pixels: int = None,
-                  y_pixels: int = None,
-                  x_min: float = None,
-                  x_max: float = None,
-                  y_min: float = None,
-                  y_max: float = None,
-                  cmap: Union[str, Colormap] = 'RdBu',
-                  cbar: bool = True,
-                  cbar_kws: dict = {},
-                  cbar_ax: Axes = None,
-                  ax: Axes = None,
-                  **kwargs) -> Axes:
-
-        return render_3d(self, target, x, y, kernel, int_samples, rotation, origin, x_pixels, y_pixels, x_min, x_max,
-                         y_min, y_max, cmap, cbar, cbar_kws, cbar_ax, ax, **kwargs)
->>>>>>> 3523272c
 
     @_copy_doc(render_3d_cross)
     def render_3d_cross(self, target: str, z_slice: float = None, x: str = None, y: str = None, z: str = None,
-                        kernel: BaseKernel = None, rotation: np.ndarray = None, origin: np.ndarray = None,
+                        kernel: BaseKernel = None, rotation: np.ndarray = None, rot_origin: np.ndarray = None,
                         x_pixels: int = None, y_pixels: int = None, x_min: float = None, x_max: float = None,
                         y_min: float = None, y_max: float = None, cmap: Union[str, Colormap] = 'RdBu',
                         cbar: bool = True, cbar_kws: dict = {}, cbar_ax: Axes = None, ax: Axes = None,
                         backend: str = None, **kwargs) -> Axes:
 
-        return render_3d_cross(self, target, z_slice, x, y, z, kernel, rotation, origin, x_pixels, y_pixels, x_min,
+        return render_3d_cross(self, target, z_slice, x, y, z, kernel, rotation, rot_origin, x_pixels, y_pixels, x_min,
                                x_max, y_min, y_max, cmap, cbar, cbar_kws, cbar_ax, ax, backend, **kwargs)
 
     @_copy_doc(streamlines)
     def streamlines(self, target: Union[Tuple[str, str], Tuple[str, str, str]], z_slice: int = None, x: str = None,
                     y: str = None, z: str = None, kernel: BaseKernel = None, integral_samples: int = 1000,
-                    rotation: np.ndarray = None, origin: np.ndarray = None, x_pixels: int = None, y_pixels: int = None,
-                    x_min: float = None, x_max: float = None, y_min: float = None, y_max: float = None, ax: Axes = None,
-                    backend: str='cpu', **kwargs) -> Axes:
-        return streamlines(self, target, z_slice, x, y, z, kernel, integral_samples, rotation, origin, x_pixels,
+                    rotation: np.ndarray = None, rot_origin: np.ndarray = None, x_pixels: int = None,
+                    y_pixels: int = None, x_min: float = None, x_max: float = None, y_min: float = None,
+                    y_max: float = None, ax: Axes = None, backend: str='cpu', **kwargs) -> Axes:
+        return streamlines(self, target, z_slice, x, y, z, kernel, integral_samples, rotation, rot_origin, x_pixels,
                            y_pixels, x_min, x_max, y_min, y_max, ax, backend, **kwargs)
 
     @_copy_doc(arrowplot)
     def arrowplot(self, target: Union[Tuple[str, str], Tuple[str, str, str]], z_slice: int = None, x: str = None,
                   y: str = None, z: str = None, kernel: BaseKernel = None, integral_samples: int = 1000,
-                  rotation: np.ndarray = None, origin: np.ndarray = None, x_arrows: int = None, y_arrows: int = None,
-                  x_min: float = None, x_max: float = None, y_min: float = None, y_max: float = None, ax: Axes = None,
-                  backend: str='cpu', **kwargs) -> Axes:
-        return arrowplot(self, target, z_slice, x, y, z, kernel, integral_samples, rotation, origin, x_arrows, y_arrows,
-                         x_min, x_max, y_min, y_max, ax, backend, **kwargs)
+                  rotation: np.ndarray = None, rot_origin: np.ndarray = None, x_arrows: int = None,
+                  y_arrows: int = None, x_min: float = None, x_max: float = None, y_min: float = None,
+                  y_max: float = None, ax: Axes = None, backend: str='cpu', **kwargs) -> Axes:
+        return arrowplot(self, target, z_slice, x, y, z, kernel, integral_samples, rotation, rot_origin, x_arrows,
+                         y_arrows, x_min, x_max, y_min, y_max, ax, backend, **kwargs)
 
     @property
     def params(self):
